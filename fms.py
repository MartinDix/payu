#!/usr/bin/env python
# coding: utf-8
"""
The payu interface for GFDL models based on FMS
-------------------------------------------------------------------------------
Contact: Marshall Ward <marshall.ward@anu.edu.au>
-------------------------------------------------------------------------------
Distributed as part of Payu, Copyright 2011-2012 Marshall Ward
Licensed under the Apache License, Version 2.0
http://www.apache.org/licenses/LICENSE-2.0
"""

# Standard Library
import os
import sys
import shlex
import shutil as sh
import subprocess as sp

# Local
from fsops import mkdir_p
<<<<<<< HEAD
from modeldriver import Model
=======
from experiment import Experiment
>>>>>>> 5809a623

#class Fms(Experiment):
class Fms(Model):

    #---
    def __init__(self, config):

        # payu initalisation
        super(Fms, self).__init__(config)


    #---
    def set_run_pathnames(self):
        super(Fms, self).set_run_pathnames()

        # Define local FMS directories
        self.work_res_path = os.path.join(self.work_path, 'RESTART')
        self.work_input_path = os.path.join(self.work_path, 'INPUT')


    #---
    def build(self):
        raise NotImplementedError


    #---
    def setup(self, use_symlinks=True, repeat_run=False):

        # payu setup:
        #   work path and symlink, config file copy
        super(Fms, self).setup()

        # TODO: Move this into `Experiment`
        repeat_run = self.config.get('repeat', False)

        # Create experiment directory structure
        mkdir_p(self.work_res_path)

        # Either create a new INPUT path or link a previous RESTART as INPUT
        mkdir_p(self.work_input_path)

        if self.prior_res_path and not repeat_run:
            restart_files = os.listdir(self.prior_res_path)
            for f in restart_files:
                f_res = os.path.join(self.prior_res_path, f)
                f_input = os.path.join(self.work_input_path, f)
                if use_symlinks:
                    os.symlink(f_res, f_input)
                else:
                    sh.copy(f_res, f_input)

        # Link any input data to INPUT
        for input_path in self.input_paths:
            input_files = os.listdir(input_path)
            for f in input_files:
                f_input = os.path.join(input_path, f)
                f_work_input = os.path.join(self.work_input_path, f)
                # Do not use input file if it is in RESTART
                # TODO: Is this really what I want? Or should I warn the user?
                if not os.path.exists(f_work_input):
                    if use_symlinks:
                        os.symlink(f_input, f_work_input)
                    else:
                        sh.copy(f_input, f_work_input)


    #---
    def run(self, *flags):
        flags = flags + ('-wd %s' % self.work_path, )
        super(Fms, self).run(*flags)


    #--
    def archive(self, **kwargs):

        # Remove the 'INPUT' path
        cmd = 'rm -rf {path}'.format(path=self.work_input_path)
        rc = sp.Popen(shlex.split(cmd)).wait()
        assert rc == 0

        # Archive restart files before processing model output
        mkdir_p(self.archive_path)
        cmd = 'mv {src} {dst}'.format(src=self.work_res_path,
                                      dst=self.res_path)
        rc = sp.Popen(shlex.split(cmd)).wait()
        assert rc == 0

        super(Fms, self).archive(**kwargs)


    #---
    def collate(self):

        # Set the stacksize to be unlimited
        import resource as res
        res.setrlimit(res.RLIMIT_STACK, (res.RLIM_INFINITY, res.RLIM_INFINITY))

        # Locate the FMS collation tool
        mppnc_path = None
        for f in os.listdir(self.bin_path):
            if f.startswith('mppnccombine'):
                mppnc_path = os.path.join(self.bin_path, f)
                break
        assert mppnc_path

        # Generate collated file list and identify the first tile
        tile_fnames = [f for f in os.listdir(self.output_path)
                         if f[-4:].isdigit() and f[-8:-4] == '.nc.']

        mnc_tiles = {}
        for t in tile_fnames:
            t_name, t_ext = os.path.splitext(t)
            t_ext = t_ext.lstrip('.')

            try:
                if int(t_ext) < int(mnc_tiles[t_name]):
                    mnc_tiles[t_name] = t_ext
            except KeyError:
                mnc_tiles[t_name] = t_ext

        # Collate each tileset into a single file
        for f in mnc_tiles:
            tile_path = os.path.join(self.output_path, f)

            # Remove the collated file if it already exists, since it is
            # probably from a failed collation attempt
            # TODO: Validate this somehow
            if os.path.isfile(tile_path):
                os.remove(tile_path)

            cmd = '{mppnc} -n {tid} -r -64 {fpath}'.format(
                        mppnc = mppnc_path,
                        tid = mnc_tiles[f],
                        fpath = tile_path)
            cmd = shlex.split(cmd)
            rc = sp.Popen(cmd).wait()
            assert rc == 0<|MERGE_RESOLUTION|>--- conflicted
+++ resolved
@@ -19,13 +19,9 @@
 
 # Local
 from fsops import mkdir_p
-<<<<<<< HEAD
 from modeldriver import Model
-=======
 from experiment import Experiment
->>>>>>> 5809a623
 
-#class Fms(Experiment):
 class Fms(Model):
 
     #---
